--- conflicted
+++ resolved
@@ -9,12 +9,6 @@
 
 
 class PinService:
-<<<<<<< HEAD
-    """Service for handling PIN authentication for all users and treasurer operations"""
-    
-    TREASURER_PIN_KEY = "treasurer_pin_hash"
-    
-=======
     """Service for handling global admin PIN (formerly treasurer PIN).
 
     Backward compatibility:
@@ -27,7 +21,6 @@
     TREASURER_PIN_KEY = "treasurer_pin_hash"  # legacy constant (do not remove until deprecation window passes)
     # TODO: Remove TREASURER_PIN_KEY fallback and positional (pin, hash) ambiguity support after deprecation window (set target release date)
 
->>>>>>> 9131fdf8
     @staticmethod
     def hash_pin(pin: str) -> str:
         """Hash a PIN using SHA256"""
@@ -35,14 +28,6 @@
 
     @staticmethod
     def get_current_pin_hash(db: Session) -> str:
-<<<<<<< HEAD
-        """Get the current treasurer PIN hash from database or fallback to settings"""
-        # Try to get from database first
-        setting = db.query(SystemSettings).filter(
-            SystemSettings.key == PinService.TREASURER_PIN_KEY
-        ).first()
-        
-=======
         """Get the current admin PIN hash from database or fallback.
 
         Order of resolution:
@@ -52,7 +37,6 @@
         """
         # New key first
         setting = db.query(SystemSettings).filter(SystemSettings.key == PinService.ADMIN_PIN_KEY).first()
->>>>>>> 9131fdf8
         if setting and setting.value:
             return setting.value
 
