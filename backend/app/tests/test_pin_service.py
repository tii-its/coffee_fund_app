import pytest
import hashlib
from uuid import uuid4
from app.services.pin import PinService
from app.core.config import settings
from app.models.users import User
from app.core.enums import UserRole


class TestPinService:
    """Test the PIN service functionality"""

    def test_hash_pin(self):
        """Test PIN hashing"""
        pin = "1234"
        expected_hash = hashlib.sha256(pin.encode()).hexdigest()
        assert PinService.hash_pin(pin) == expected_hash

<<<<<<< HEAD
    def test_verify_treasurer_pin_with_default(self):
        """Test treasurer PIN verification against default PIN"""
        # Should verify against the default treasurer PIN from settings
        assert PinService.verify_treasurer_pin(settings.treasurer_pin) is True
        assert PinService.verify_treasurer_pin("wrong-pin") is False

    def test_verify_pin_backwards_compatibility(self):
        """Test backwards compatibility for verify_pin method"""
        # Should still work for treasurer PIN verification
        assert PinService.verify_pin(settings.treasurer_pin) is True
=======
    def test_verify_pin_with_default(self):
        """Test PIN verification against default admin PIN"""
        # Should verify against the default admin PIN from settings
        assert PinService.verify_pin(settings.admin_pin) is True
>>>>>>> 9131fdf8
        assert PinService.verify_pin("wrong-pin") is False

    def test_verify_pin_with_provided_hash(self):
        """Test PIN verification with provided hash"""
        pin = "test123"
        hashed_pin = PinService.hash_pin(pin)
        
        assert PinService.verify_treasurer_pin(pin, hashed_pin) is True
        assert PinService.verify_treasurer_pin("wrong", hashed_pin) is False

    def test_verify_user_pin(self, db_session):
        """Test user PIN verification"""
        # Create a test user with PIN
        user = User(
            display_name="Test User",
            email="test@example.com",
            role=UserRole.USER,
            pin_hash=PinService.hash_pin("user123")
        )
        db_session.add(user)
        db_session.commit()
        
        # Test PIN verification
        assert PinService.verify_user_pin(user.id, "user123", db_session) is True
        assert PinService.verify_user_pin(user.id, "wrong-pin", db_session) is False
        
        # Test with non-existent user
        fake_user_id = uuid4()
        assert PinService.verify_user_pin(fake_user_id, "any-pin", db_session) is False

    def test_set_user_pin(self, db_session):
        """Test setting user PIN"""
        # Create a test user without PIN
        user = User(
            display_name="Test User",
            email="test2@example.com",
            role=UserRole.USER
        )
        db_session.add(user)
        db_session.commit()
        
        # Set PIN
        assert PinService.set_user_pin(user.id, "new-pin-456", db_session) is True
        
        # Verify PIN was set
        db_session.refresh(user)
        assert user.pin_hash == PinService.hash_pin("new-pin-456")
        
        # Test with non-existent user
        fake_user_id = uuid4()
        assert PinService.set_user_pin(fake_user_id, "any-pin", db_session) is False

    def test_change_user_pin(self, db_session):
        """Test changing user PIN"""
        # Create a test user with PIN
        user = User(
            display_name="Test User",
            email="test3@example.com",
            role=UserRole.USER,
            pin_hash=PinService.hash_pin("old-pin")
        )
        db_session.add(user)
        db_session.commit()
        
        # Change PIN with correct old PIN
        assert PinService.change_user_pin(user.id, "old-pin", "new-pin", db_session) is True
        
        # Verify old PIN no longer works
        assert PinService.verify_user_pin(user.id, "old-pin", db_session) is False
        # Verify new PIN works
        assert PinService.verify_user_pin(user.id, "new-pin", db_session) is True
        
        # Try to change PIN with wrong old PIN
        assert PinService.change_user_pin(user.id, "wrong-old-pin", "another-new-pin", db_session) is False

    def test_get_default_pin_hash(self):
        """Test getting default PIN hash"""
        expected = PinService.hash_pin(settings.admin_pin)
        assert PinService.get_default_pin_hash() == expected<|MERGE_RESOLUTION|>--- conflicted
+++ resolved
@@ -16,23 +16,10 @@
         expected_hash = hashlib.sha256(pin.encode()).hexdigest()
         assert PinService.hash_pin(pin) == expected_hash
 
-<<<<<<< HEAD
-    def test_verify_treasurer_pin_with_default(self):
-        """Test treasurer PIN verification against default PIN"""
-        # Should verify against the default treasurer PIN from settings
-        assert PinService.verify_treasurer_pin(settings.treasurer_pin) is True
-        assert PinService.verify_treasurer_pin("wrong-pin") is False
-
-    def test_verify_pin_backwards_compatibility(self):
-        """Test backwards compatibility for verify_pin method"""
-        # Should still work for treasurer PIN verification
-        assert PinService.verify_pin(settings.treasurer_pin) is True
-=======
     def test_verify_pin_with_default(self):
         """Test PIN verification against default admin PIN"""
         # Should verify against the default admin PIN from settings
         assert PinService.verify_pin(settings.admin_pin) is True
->>>>>>> 9131fdf8
         assert PinService.verify_pin("wrong-pin") is False
 
     def test_verify_pin_with_provided_hash(self):
