from typing import Optional
from uuid import UUID

from fastapi import APIRouter, Depends, HTTPException, Query, Body
from sqlalchemy.orm import Session
from pydantic import BaseModel

from app.db.session import get_db
from app.models import User
from app.schemas import UserBalance, UserCreate, UserResponse, UserUpdate
from app.services.audit import AuditService
from app.services.balance import BalanceService
from app.services.qr_code import QRCodeService
from app.services.pin import PinService
from app.core.enums import UserRole

router = APIRouter(prefix="/users", tags=["users"])


<<<<<<< HEAD
# PIN verification schemas
class PinVerificationRequest(BaseModel):
    pin: str

class PinChangeRequest(BaseModel):
    current_pin: str
    new_pin: str


@router.post("/", response_model=UserResponse)
=======
@router.post("/", response_model=UserResponse, status_code=201)
>>>>>>> 9074d0e4
def create_user(
    user: UserCreate,
    db: Session = Depends(get_db),
    creator_id: Optional[UUID] = Query(None, description="ID of the user creating this user")
):
    """Create a new user"""
    # Check if user with this display name already exists
    existing_user = db.query(User).filter(User.display_name == user.display_name).first()
    if existing_user:
        raise HTTPException(status_code=400, detail="User with this display name already exists")

    # Create new user
    db_user = User(**user.model_dump())
    db.add(db_user)
    db.commit()
    db.refresh(db_user)

    # Log action
    if creator_id:
        AuditService.log_action(
            db=db,
            actor_id=creator_id,
            action="create",
            entity="user",
            entity_id=db_user.id,
            meta_data={"display_name": user.display_name, "role": user.role.value}
        )
<<<<<<< HEAD

    return db_user
=======
    
    return UserResponse.model_validate(db_user)
>>>>>>> 9074d0e4


@router.get("/", response_model=list[UserResponse])
def get_users(
    skip: int = 0,
    limit: int = 100,
    active_only: bool = True,
    db: Session = Depends(get_db)
):
    """Get all users"""
    query = db.query(User)
    if active_only:
        query = query.filter(User.is_active == True)

    users = query.offset(skip).limit(limit).all()
    return users


@router.get("/{user_id}", response_model=UserResponse)
def get_user(user_id: UUID, db: Session = Depends(get_db)):
    """Get a specific user"""
    user = db.query(User).filter(User.id == user_id).first()
    if not user:
        raise HTTPException(status_code=404, detail="User not found")
    return user


@router.put("/{user_id}", response_model=UserResponse)
def update_user(
    user_id: UUID,
    user_update: UserUpdate,
    db: Session = Depends(get_db),
    actor_id: Optional[UUID] = Query(None, description="ID of the user performing the update"),
    pin: str = Body(..., description="PIN for treasurer verification", embed=True)
):
    """Update a user (requires PIN verification)"""
    # Verify PIN for treasurer operations
    if not PinService.verify_pin(pin):
        raise HTTPException(status_code=403, detail="Invalid PIN")
    
    user = db.query(User).filter(User.id == user_id).first()
    if not user:
        raise HTTPException(status_code=404, detail="User not found")

    # Update fields
    update_data = user_update.model_dump(exclude_unset=True)
    for field, value in update_data.items():
        setattr(user, field, value)

    db.commit()
    db.refresh(user)

    # Log action
    if actor_id:
        AuditService.log_action(
            db=db,
            actor_id=actor_id,
            action="update",
            entity="user",
            entity_id=user.id,
            meta_data=update_data
        )

    return user


@router.delete("/{user_id}")
def delete_user(
    user_id: UUID,
    db: Session = Depends(get_db),
    actor_id: Optional[UUID] = Query(None, description="ID of the user performing the deletion"),
    pin: str = Body(..., description="PIN for treasurer verification", embed=True)
):
    """Delete a user (requires PIN verification)"""
    # Verify PIN for treasurer operations
    if not PinService.verify_pin(pin):
        raise HTTPException(status_code=403, detail="Invalid PIN")
    
    user = db.query(User).filter(User.id == user_id).first()
    if not user:
        raise HTTPException(status_code=404, detail="User not found")

    # Soft delete by setting is_active to False
    user.is_active = False
    db.commit()
    db.refresh(user)

    # Log action
    if actor_id:
        AuditService.log_action(
            db=db,
            actor_id=actor_id,
            action="delete",
            entity="user",
            entity_id=user.id,
            meta_data={"display_name": user.display_name, "soft_delete": True}
        )

    return {"message": "User deleted successfully"}


@router.post("/verify-pin")
def verify_pin(pin_request: PinVerificationRequest):
    """Verify PIN for treasurer operations"""
    if not PinService.verify_pin(pin_request.pin):
        raise HTTPException(status_code=403, detail="Invalid PIN")
    
    return {"message": "PIN verified successfully"}


@router.post("/change-pin")
def change_pin(
    pin_change: PinChangeRequest,
    db: Session = Depends(get_db),
    actor_id: Optional[UUID] = Query(None, description="ID of the user changing the PIN")
):
    """Change the treasurer PIN (requires current PIN)"""
    # Verify current PIN
    if not PinService.verify_pin(pin_change.current_pin):
        raise HTTPException(status_code=403, detail="Invalid current PIN")
    
    # For now, we'll just verify the change is valid
    # In a full implementation, this would update a database record
    # Since we're using config-based PIN, we'll just return success
    # but log the action for audit purposes
    
    if actor_id:
        AuditService.log_action(
            db=db,
            actor_id=actor_id,
            action="change_pin",
            entity="system",
            entity_id=str(actor_id),
            meta_data={"operation": "pin_change"}
        )
    
    return {"message": "PIN change requested successfully. Note: PIN is currently managed via configuration."}


@router.get("/{user_id}/balance", response_model=UserBalance)
def get_user_balance(user_id: UUID, db: Session = Depends(get_db)):
    """Get user's current balance"""
    user = db.query(User).filter(User.id == user_id).first()
    if not user:
        raise HTTPException(status_code=404, detail="User not found")

    balance = BalanceService.get_user_balance(db, str(user_id))
    return UserBalance(user=UserResponse.model_validate(user), balance_cents=balance)


@router.get("/{user_id}/qr-code")
def get_user_qr_code(user_id: UUID, db: Session = Depends(get_db)):
    """Generate QR code for user"""
    user = db.query(User).filter(User.id == user_id).first()
    if not user:
        raise HTTPException(status_code=404, detail="User not found")

    qr_code = QRCodeService.generate_user_qr_code(str(user_id))
    return {"qr_code": qr_code}


@router.get("/balances/all", response_model=list[UserBalance])
def get_all_balances(db: Session = Depends(get_db)):
    """Get balances for all users"""
    return BalanceService.get_all_user_balances(db)


@router.get("/balances/below-threshold", response_model=list[UserBalance])
def get_users_below_threshold(
    threshold_cents: int = Query(1000, description="Threshold in cents"),
    db: Session = Depends(get_db)
):
    """Get users with balance below threshold"""
    return BalanceService.get_users_below_threshold(db, threshold_cents)


@router.get("/balances/above-threshold", response_model=list[UserBalance])
def get_users_above_threshold(
    threshold_cents: int = Query(1000, description="Threshold in cents"),
    db: Session = Depends(get_db)
):
    """Get users with balance above or equal to threshold"""
    return BalanceService.get_users_above_threshold(db, threshold_cents)<|MERGE_RESOLUTION|>--- conflicted
+++ resolved
@@ -16,21 +16,17 @@
 
 router = APIRouter(prefix="/users", tags=["users"])
 
-
-<<<<<<< HEAD
 # PIN verification schemas
 class PinVerificationRequest(BaseModel):
     pin: str
 
+
 class PinChangeRequest(BaseModel):
     current_pin: str
     new_pin: str
 
 
-@router.post("/", response_model=UserResponse)
-=======
 @router.post("/", response_model=UserResponse, status_code=201)
->>>>>>> 9074d0e4
 def create_user(
     user: UserCreate,
     db: Session = Depends(get_db),
@@ -58,13 +54,8 @@
             entity_id=db_user.id,
             meta_data={"display_name": user.display_name, "role": user.role.value}
         )
-<<<<<<< HEAD
-
-    return db_user
-=======
-    
+
     return UserResponse.model_validate(db_user)
->>>>>>> 9074d0e4
 
 
 @router.get("/", response_model=list[UserResponse])
