--- conflicted
+++ resolved
@@ -1,12 +1,7 @@
 import React, { useState } from 'react'
 import { useTranslation } from 'react-i18next'
-<<<<<<< HEAD
-import { useQuery } from '@tanstack/react-query'
+import { useQuery, useMutation, useQueryClient } from '@tanstack/react-query'
 import { usersApi, consumptionsApi, moneyMovesApi, productsApi } from '@/api/client'
-=======
-import { useQuery, useMutation, useQueryClient } from '@tanstack/react-query'
-import { usersApi, consumptionsApi, moneyMovesApi } from '@/api/client'
->>>>>>> b311f761
 import { formatCurrency, formatDateShort } from '@/lib/utils'
 import { useAppStore } from '@/store'
 import BalanceCard from '@/components/BalanceCard'
